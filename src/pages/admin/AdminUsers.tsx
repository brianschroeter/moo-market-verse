--- conflicted
+++ resolved
@@ -90,7 +90,6 @@
           <p className="text-gray-400 mt-1">View and manage all users in the system</p>
         </div>
 
-<<<<<<< HEAD
       <div className="lolcow-card overflow-hidden">
         {loading ? (
           <div className="flex justify-center items-center p-12">
@@ -219,16 +218,6 @@
                 </TableRow>
               ))}
               {filteredUsers.length === 0 && (
-=======
-        {/* User table */}
-        <Card className="lolcow-card">
-          <CardHeader>
-            <CardTitle>All Users</CardTitle>
-          </CardHeader>
-          <CardContent>
-            <Table>
-              <TableHeader>
->>>>>>> c3d85a17
                 <TableRow>
                   <TableHead className="text-gray-300">Full Name</TableHead>
                   <TableHead className="text-gray-300">Email</TableHead>
