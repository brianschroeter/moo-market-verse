--- conflicted
+++ resolved
@@ -18,7 +18,6 @@
   memberships,
   showMemberships
 }) => {
-<<<<<<< HEAD
   if (!showMemberships || memberships.length === 0) return null;
 
   const sortedMemberships = [...memberships].sort((a, b) => {
@@ -34,29 +33,6 @@
         {sortedMemberships.map((membership) => (
           <YouTubeMembershipCard key={membership.id} membership={membership} />
         ))}
-=======
-  if (!showMemberships) {
-    return null;
-  }
-
-  return (
-    <div className="mt-6">
-      <div className="flex items-center mb-4">
-        <h3 className="text-xl text-white font-bold">
-          Your Memberships
-        </h3>
-        <div className="ml-2 px-2 py-1 bg-lolcow-blue rounded-full text-xs text-white">
-          {memberships.length}
-        </div>
-      </div>
-      
-      <div className="bg-lolcow-darkgray/30 rounded-lg p-5 backdrop-blur-sm border border-lolcow-lightgray/30">
-        <div className="space-y-4">
-          {memberships.map((membership, index) => (
-            <YouTubeMembershipCard key={index} membership={membership} />
-          ))}
-        </div>
->>>>>>> 62068050
       </div>
     </div>
   );
